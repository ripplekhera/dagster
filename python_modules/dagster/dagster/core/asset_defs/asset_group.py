--- conflicted
+++ resolved
@@ -418,11 +418,7 @@
 
         return self.build_job(
             name="in_process_materialization_job", selection=selection
-<<<<<<< HEAD
-        ).execute_in_process(_called_from_materialize=True)
-=======
-        ).execute_in_process(run_config=run_config)
->>>>>>> 5c35d39b
+        ).execute_in_process(run_config=run_config, _called_from_materialize=True)
 
     def get_base_jobs(self) -> Sequence[JobDefinition]:
         """For internal use only."""
